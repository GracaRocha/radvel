--- conflicted
+++ resolved
@@ -134,14 +134,6 @@
     else:
         P, post = radvel.utils.initialize_posterior(config_file,
                                                         decorr=args.decorr)
-<<<<<<< HEAD
-    serial = False
-    if [key for key in post.params.keys() if key.startswith('gp_')]:
-        if not sys.platform.startswith('linux'):
-            print("WARNING: MCMC with GP likelihoods will run in serial on Mac and Windows machines. \
-We reccomend running with 3 ensembles or less. Set the number of ensembles using the --nensembles flag.")
-            serial = True  # for now, run GP fits in serial
-            # args.ensembles = int(np.clip(args.ensembles, 1, 3))
 
     msg = "Running MCMC for {}, N_walkers = {}, N_steps = {}, N_ensembles = {}, Max G-R = {}, Min Tz = {} ..."\
         .format(conf_base, args.nwalkers, args.nsteps, args.ensembles, args.maxGR, args.minTz)
@@ -149,18 +141,7 @@
 
     chains = radvel.mcmc(
             post, nwalkers=args.nwalkers, nrun=args.nsteps, ensembles=args.ensembles, burnGR=args.burnGR,
-            maxGR=args.maxGR, minTz=args.minTz, minsteps=args.minsteps, thin=args.thin, serial=serial)
-=======
-
-    msg = "Running MCMC for {}, N_walkers = {}, N_steps = {}, N_ensembles = {} ...".format(
-        conf_base, args.nwalkers, args.nsteps, args.ensembles)
-    print(msg)
-
-    chains = radvel.mcmc(
-             post, nwalkers=args.nwalkers, nrun=args.nsteps, ensembles=args.ensembles, 
-             serial=args.serial
-             )
->>>>>>> e42c05ee
+            maxGR=args.maxGR, minTz=args.minTz, minsteps=args.minsteps, thin=args.thin, serial=args.serial)
 
     # Convert chains into synth basis
     synthchains = chains.copy()
