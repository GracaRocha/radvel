import sys
import time
import copy

import multiprocessing as mp

import pandas as pd
import numpy as np

import emcee

from radvel import utils
import radvel


<<<<<<< HEAD
=======
# Maximum G-R statistic to stop burn-in period
burnGR = 1.0003

# Maximum G-R statistic for chains to be deemed well-mixed
maxGR = 1.01

# Min Tz statistic for chains to be deemed well-mixed
minTZ = 1000

# If quick results are desired....
#maxGR = 1.03
#minTZ = 100.

# Minimum number of steps per walker before
# convergence tests are performed
minsteps = 1000

>>>>>>> e42c05ee
class StateVars(object):
    def __init__(self):
        pass

statevars = StateVars()

def _status_message(statevars):
    msg = (
        "{:d}/{:d} ({:3.1f}%) steps complete; "
        "Running {:.2f} steps/s; Mean acceptance rate = {:3.1f}%; "
        "Min Tz = {:.1f}; Max G-R = {:5.3f}      \r"
    ).format(statevars.ncomplete, statevars.totsteps, statevars.pcomplete,
                 statevars.rate, statevars.ar, statevars.mintz, statevars.maxgr)

    sys.stdout.write(msg)
    sys.stdout.flush()


def convergence_check(samplers, maxGR, minTz, minsteps):
    """Check for convergence
    Check for convergence for a list of emcee samplers
    
    Args:
        samplers (list): List of emcee sampler objects
        maxGR (float): Maximum G-R statistic for chains to be deemed well-mixed and halt the MCMC run
        minTz (int): Minimum Tz to consider well-mixed
        minsteps (int): Minimum number of steps per walker before convergence tests are performed
    """
    
    statevars.ar = 0
    statevars.ncomplete = statevars.nburn
    statevars.tchains = np.empty((statevars.ndim,
                        statevars.samplers[0].flatlnprobability.shape[0],
                        statevars.ensembles))
    statevars.lnprob = []
    for i,sampler in enumerate(statevars.samplers):
        statevars.ncomplete += sampler.flatlnprobability.shape[0]
        statevars.ar += sampler.acceptance_fraction.mean() * 100
        statevars.tchains[:,:,i] = sampler.flatchain.transpose()
        statevars.lnprob.append(sampler.flatlnprobability)
    statevars.ar /= statevars.ensembles

    statevars.pcomplete = statevars.ncomplete/float(statevars.totsteps) * 100
    statevars.rate = (statevars.checkinterval*statevars.nwalkers*statevars.ensembles) / statevars.interval

    if statevars.ensembles < 3:
        # if less than 3 ensembles then GR between ensembles does
        # not work so just calculate it on the last sampler
        statevars.tchains = sampler.chain.transpose()

    # Must have compelted at least 5% or 1000 steps per walker before
    # attempting to calculate GR
    if statevars.pcomplete < 5 and sampler.flatlnprobability.shape[0] <= minsteps*statevars.nwalkers:
        (statevars.ismixed, statevars.maxgr, statevars.mintz) = 0, np.inf, -1
    else:
        (statevars.ismixed, gr, tz) = gelman_rubin(statevars.tchains, maxGR=maxGR, minTz=minTz)
        statevars.mintz = min(tz)
        statevars.maxgr = max(gr)
        if statevars.ismixed:
            statevars.mixcount += 1
        else:
            statevars.mixcount = 0

    _status_message(statevars)

def _domcmc(input_tuple):
    """Function to be run in parallel on different CPUs
    Input is a tuple: first element is an emcee sampler object, second is an array of 
    initial positions, third is number of steps to run before doing a convergence check
    """
    sampler = input_tuple[0]
    ipos = input_tuple[1]
    check_interval = input_tuple[2]
    sampler.run_mcmc(ipos, check_interval)
    
    return sampler

def mcmc(post, nwalkers=50, nrun=10000, ensembles=8, checkinterval=50, burnGR=1.03, maxGR=1.01,
         minTz=1000, minsteps=1000, thin=1, serial=False):
    """Run MCMC
    Run MCMC chains using the emcee EnsambleSampler
    Args:
        post (radvel.posterior): radvel posterior object
        nwalkers (int): (optional) number of MCMC walkers
        nrun (int): (optional) number of steps to take
        ensembles (int): (optional) number of ensembles to run. Will be run
            in parallel on separate CPUs
        checkinterval (int): (optional) check MCMC convergence statistics every
            `checkinterval` steps
        burnGR (float): (optional) Maximum G-R statistic to stop burn-in period
        maxGR (float): (optional) Maximum G-R statistic for chains to be deemed well-mixed and halt the MCMC run
        minTz (int): (optional) Minimum Tz to consider well-mixed
        minsteps (int): (optional) Minimum number of steps per walker before convergence tests are performed
        thin (int): (optional) save one sample every N steps (default=1, save every sample)
        serial (bool): set to true if MCMC should be run in serial
    Returns:
        DataFrame: DataFrame containing the MCMC samples
    """

    # check if one or more likelihoods are GPs
    if isinstance(post.likelihood, radvel.likelihood.CompositeLikelihood):
        check_gp = [like for like in post.likelihood.like_list if isinstance(like, radvel.likelihood.GPLikelihood)]
    else:
        check_gp = isinstance(post.likelihood, radvel.likelihood.GPLikelihood)  

    np_info = np.__config__.blas_opt_info
    if 'extra_link_args' in np_info.keys() \
       and  check_gp \
       and ('-Wl,Accelerate' in np_info['extra_link_args']) \
       and serial == False:
        print("WARNING: Parallel processing with Gaussian Processes will not work with your current"
                      + " numpy installation. See radvel.readthedocs.io/en/latest/OSX-multiprocessing.html"
                      + " for more details. Running in serial with " + str(ensembles) + " ensembles.")
        serial = True

    statevars.ensembles = ensembles
    statevars.nwalkers = nwalkers
    statevars.checkinterval = checkinterval
    
    nrun = int(nrun)
        
    # Get an initial array value
    pi = post.get_vary_params()
    statevars.ndim = pi.size

    if nwalkers < 2*statevars.ndim:
        print("WARNING: Number of walkers is less than 2 times number \
of free parameters. Adjusting number of walkers to {}".format(2*statevars.ndim))
        statevars.nwalkers = 2*statevars.ndim

    # set up perturbation size
    pscales = []
    for par in post.list_vary_params():
        val = post.params[par].value
        if post.params[par].mcmcscale is None:
            if par.startswith('per'):
                pscale = np.abs(val * 1e-5*np.log10(val))
            elif par.startswith('logper'):
                pscale = np.abs(1e-5 * val)
            elif par.startswith('tc'):
                pscale = 0.1
            else:
                pscale = np.abs(0.10 * val)
            post.params[par].mcmc_scale = pscale
        else:
            pscale = post.params[par].mcmcscale
        pscales.append(pscale)
    pscales = np.array(pscales)
    
    statevars.samplers = []
    statevars.initial_positions = []
    for e in range(ensembles):
        pcopy = copy.deepcopy(post)
        pi = pcopy.get_vary_params()
        p0 = np.vstack([pi]*statevars.nwalkers)
        p0 += [np.random.rand(statevars.ndim)*pscales for i in range(statevars.nwalkers)]
        statevars.initial_positions.append(p0)
        statevars.samplers.append(emcee.EnsembleSampler( 
            statevars.nwalkers, statevars.ndim, pcopy.logprob_array, threads=1))

    num_run = int(np.round(nrun / checkinterval))
    statevars.totsteps = nrun*statevars.nwalkers*statevars.ensembles
    statevars.mixcount = 0
    statevars.ismixed = 0
    statevars.burn_complete = False
    statevars.nburn = 0
    statevars.ncomplete = statevars.nburn
    statevars.pcomplete = 0
    statevars.rate = 0
    statevars.ar = 0
    statevars.mintz = -1
    statevars.maxgr = np.inf
    statevars.t0 = time.time()

    for r in range(num_run):
        t1 = time.time()
        mcmc_input_array = []
        for i, sampler in enumerate(statevars.samplers):
            if sampler.flatlnprobability.shape[0] == 0:
                p1 = statevars.initial_positions[i]
            else:
                p1 = None
            mcmc_input = (sampler, p1, checkinterval)
            mcmc_input_array.append(mcmc_input)

        if serial:
            statevars.samplers = []
            for i in range(ensembles):
                result = _domcmc(mcmc_input_array[i])
                statevars.samplers.append(result)
        else:
            pool = mp.Pool(statevars.ensembles)
            statevars.samplers = pool.map(_domcmc, mcmc_input_array)
            pool.close()  # terminates worker processes once all work is done
            pool.join()   # waits for all processes to finish before proceeding

        t2 = time.time()
        statevars.interval = t2 - t1

        convergence_check(statevars.samplers, maxGR=maxGR, minTz=minTz, minsteps=minsteps)

        # Burn-in complete after maximum G-R statistic first reaches burnGR
        # reset samplers
        if not statevars.burn_complete and statevars.maxgr <= burnGR:
            for i, sampler in enumerate(statevars.samplers):
                statevars.initial_positions[i] = sampler._last_run_mcmc_result[0]
                sampler.reset()
                statevars.samplers[i] = sampler
            msg = (
                "\nDiscarding burn-in now that the chains are marginally "
                "well-mixed\n"
            )
            print(msg)
            statevars.nburn = statevars.ncomplete
            statevars.burn_complete = True

        if statevars.mixcount >= 5:
            tf = time.time()
            tdiff = tf - statevars.t0
            tdiff,units = utils.time_print(tdiff)
            msg = (
                "\nChains are well-mixed after {:d} steps! MCMC completed in "
                "{:3.1f} {:s}"
            ).format(statevars.ncomplete, tdiff, units)
            print(msg)
            break

            
    print("\n")        
    if statevars.ismixed and statevars.mixcount < 5: 
        msg = (
            "MCMC: WARNING: chains did not pass 5 consecutive convergence "
            "tests. They may be marginally well=mixed."
        )
        print(msg)
    elif not statevars.ismixed: 
        msg = (
            "MCMC: WARNING: chains did not pass convergence tests. They are "
            "likely not well-mixed."
        )
        print(msg)
        
    df = pd.DataFrame(
        statevars.tchains.reshape(statevars.ndim,statevars.tchains.shape[1]*statevars.tchains.shape[2]).transpose(),
        columns=pcopy.list_vary_params())
    df['lnprobability'] = np.hstack(statevars.lnprob)

    df = df.iloc[::thin]

    return df

def draw_models_from_chain(mod, chain, t, nsamples=50):
    """Draw Models from Chain
    
    Given an MCMC chain of parameters, draw representative parameters
    and synthesize models.

    Args:
        mod (radvel.RVmodel) : RV model
        chain (DataFrame): pandas DataFrame with different values from MCMC 
            chain
        t (array): time range over which to synthesize models
        nsamples (int): number of draws
    
    Returns:
        array: 2D array with the different models as different rows
    """

    np.random.seed(0)
    chain_samples = chain.ix[np.random.choice(chain.index, nsamples)]
    models = []
    for i in chain_samples.index:
        params = np.array( chain.ix[i, mod.vary_parameters] )
        params = mod.array_to_params(params)
        models += [mod.model(params, t)]
    models = np.vstack(models)
    return models


def gelman_rubin(pars0, minTz, maxGR):
    """Gelman-Rubin Statistic

    Calculates the Gelman-Rubin statistic and the number of
    independent draws for each parameter, as defined by Ford et
    al. (2006) (http://adsabs.harvard.edu/abs/2006ApJ...642..505F).
    The chain is considered well-mixed if all parameters have a
    Gelman-Rubin statistic of <= 1.03 and >= 1000 independent draws.

    Args:
        pars0 (array): A 3 dimensional array (NPARS,NSTEPS,NCHAINS) of
            parameter values
        minTz (int): minimum Tz to consider well-mixed
        maxGR (float): maximum Gelman-Rubin statistic to
            consider well-mixed
    Returns:
        tuple: tuple containing:
            ismixed (bool): 
                Are the chains well-mixed?
            gelmanrubin (array): 
                An NPARS element array containing the
                Gelman-Rubin statistic for each parameter (equation
                25)
            Tz (array): 
                An NPARS element array containing the number
                of independent draws for each parameter (equation 26)
                
    History: 
        2010/03/01:
            Written: Jason Eastman - The Ohio State University   
        2012/10/08:
            Ported to Python by BJ Fulton - University of Hawaii, 
            Institute for Astronomy
        2016/04/20:
            Adapted for use in RadVel. Removed "angular" parameter.

    """


    pars = pars0.copy() # don't modify input parameters
    
    sz = pars.shape
    msg = 'MCMC: GELMAN_RUBIN: ERROR: pars must have 3 dimensions'
    assert pars.ndim == 3, msg 

    npars = float(sz[0])
    nsteps = float(sz[1])
    nchains = float(sz[2])

    msg = 'MCMC: GELMAN_RUBIN: ERROR: NSTEPS must be greater than 1'
    assert nsteps > 1, msg

    # Equation 21: W(z) in Ford 2006
    variances = np.var(pars,axis=1, dtype=np.float64)
    meanofvariances = np.mean(variances,axis=1)
    withinChainVariances = np.mean(variances, axis=1)
    
    # Equation 23: B(z) in Ford 2006
    means = np.mean(pars,axis=1)
    betweenChainVariances = np.var(means,axis=1, dtype=np.float64) * nsteps
    varianceofmeans = np.var(means,axis=1, dtype=np.float64) / (nchains-1)
    varEstimate = (
        (1.0 - 1.0/nsteps) * withinChainVariances 
        + 1.0 / nsteps * betweenChainVariances
    )
    
    bz = varianceofmeans * nsteps

    # Equation 24: varhat+(z) in Ford 2006
    varz = (nsteps-1.0)/bz + varianceofmeans

    # Equation 25: Rhat(z) in Ford 2006
    gelmanrubin = np.sqrt(varEstimate/withinChainVariances)

    # Equation 26: T(z) in Ford 2006
    vbz = varEstimate / bz
    tz = nchains*nsteps*vbz[vbz < 1]
    if tz.size == 0:
        tz = [-1]

    # well-mixed criteria
    ismixed = min(tz) > minTz and max(gelmanrubin) < maxGR
        
    return (ismixed, gelmanrubin, tz)<|MERGE_RESOLUTION|>--- conflicted
+++ resolved
@@ -12,27 +12,6 @@
 from radvel import utils
 import radvel
 
-
-<<<<<<< HEAD
-=======
-# Maximum G-R statistic to stop burn-in period
-burnGR = 1.0003
-
-# Maximum G-R statistic for chains to be deemed well-mixed
-maxGR = 1.01
-
-# Min Tz statistic for chains to be deemed well-mixed
-minTZ = 1000
-
-# If quick results are desired....
-#maxGR = 1.03
-#minTZ = 100.
-
-# Minimum number of steps per walker before
-# convergence tests are performed
-minsteps = 1000
-
->>>>>>> e42c05ee
 class StateVars(object):
     def __init__(self):
         pass
