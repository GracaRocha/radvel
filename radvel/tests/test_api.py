import warnings
import sys
import copy

import radvel
import radvel.driver
import numpy as np
import scipy
import radvel.prior

warnings.simplefilter('once')

class _args(object):
    def __init__(self):
        self.outputdir = '/tmp/'
        self.decorr = False
        self.name_in_title = False
        self.gp = False

        self.nwalkers = 50
        self.nsteps = 100
        self.ensembles = 8
        self.maxGR = 1.10
        self.burnGR = 1.30
        self.minTz = 1000
        self.minsteps = 100
        self.thin = 1
        self.serial = False

def _standard_run(setupfn):
    """
    Run through all of the standard steps
    """
    
    args = _args()
    args.setupfn = setupfn
    radvel.driver.fit(args)
    radvel.driver.mcmc(args)
    radvel.driver.derive(args)

    args.type = ['trend', 'jit', 'e', 'nplanets', 'gp']
    args.verbose = True
    radvel.driver.ic_compare(args)

    args.type = ['params', 'priors', 'rv', 'ic_compare']
    radvel.driver.tables(args)

    args.type = ['rv', 'corner', 'trend', 'derived']
    args.plotkw = {}
    radvel.driver.plots(args)

    args.comptype = 'ic_compare'
    args.latex_compiler = 'pdflatex'
    radvel.driver.report(args)
        
def test_k2(setupfn='example_planets/epic203771098.py'):
    """
    Run through K2-24 example
    """    
    _standard_run(setupfn)

def test_hd(setupfn='example_planets/HD164922.py'):
    """
    Check multi-instrument fit
    """
    args = _args()
    args.setupfn = setupfn
    radvel.driver.fit(args)
    args.type = ['rv']
    args.plotkw = {}
    radvel.driver.plots(args)

def test_k2131(setupfn='example_planets/k2-131.py'):
    """
    Check GP fit
    """
    args = _args()
    args.setupfn = setupfn

    radvel.driver.fit(args)

<<<<<<< HEAD
=======
    args.type = ['gp']
    args.verbose = True
    radvel.driver.ic_compare(args)

>>>>>>> 1b2e7160
    args.type = ['rv']
    args.gp = True
    args.plotkw = {}
    radvel.driver.plots(args)

def test_celerite(setupfn='example_planets/k2-131_celerite.py'):
    """
    Check celerite GP fit
    """
    args = _args()
    args.setupfn = setupfn

    radvel.driver.fit(args)
    
    args.type = ['rv']
    args.gp = True
    args.plotkw = {}
    radvel.driver.plots(args)

def test_basis():
    """
    Test basis conversions
    """

    basis_list = radvel.basis.BASIS_NAMES
    default_basis = 'per tc e w k'

    anybasis_params = radvel.Parameters(1, basis=default_basis)

    anybasis_params['per1'] = radvel.Parameter(value=20.885258)
    anybasis_params['tc1'] = radvel.Parameter(value=2072.79438)
    anybasis_params['e1'] = radvel.Parameter(value=0.01)
    anybasis_params['w1'] = radvel.Parameter(value=1.6)
    anybasis_params['k1'] = radvel.Parameter(value=10.0)

    anybasis_params['dvdt'] = radvel.Parameter(value=0.0)
    anybasis_params['curv'] = radvel.Parameter(value=0.0)

    anybasis_params['gamma_j'] = radvel.Parameter(1.0)
    anybasis_params['jit_j'] = radvel.Parameter(value=2.6)

    for new_basis in basis_list:
        iparams = radvel.basis._copy_params(anybasis_params)
        if new_basis != default_basis:
            new_params = iparams.basis.to_any_basis(iparams, new_basis)
            tmp = radvel.basis._copy_params(new_params)

            old_params = tmp.basis.to_any_basis(tmp, default_basis)

            for par in iparams:
                before = iparams[par].value
                after = old_params[par].value
                assert (before - after) <= 1e-5,\
                    "Parameters do not match after basis conversion: \
{}, {} != {}".format(par, before, after)


def test_kernels():
    """
    Test basic functionality of all standard GP kernels
    """

    kernel_list = radvel.gp.KERNELS

    for kernel in kernel_list:
        hnames = kernel_list[kernel] # gets list of hyperparameter name strings
        hyperparams = {k: radvel.Parameter(value=1.) for k in hnames}
        kernel_call = getattr(radvel.gp, kernel + "Kernel") 
        test_kernel = kernel_call(hyperparams)

        x = np.array([1.,2.,3.])
        test_kernel.compute_distances(x,x)
        test_kernel.compute_covmatrix(x.T)

        print("Testing {}".format(kernel_call(hyperparams)))
        
        sys.stdout.write("Testing error catching with dummy hyperparameters... \n")

        fakeparams1 = {}
        fakeparams1['dummy'] = radvel.Parameter(value=1.0)
        try:
            kernel_call(fakeparams1)
            raise Exception('Test #1 failed for {}'.format(kernel))
        except AssertionError:
            sys.stdout.write("passed #1\n")

        fakeparams2 = copy.deepcopy(hyperparams)
        fakeparams2[hnames[0]] = 1.
        try:
            kernel_call(fakeparams2)
            raise Exception('Test #2 failed for {}'.format(kernel))
        except AttributeError:
            sys.stdout.write("passed #2\n")

        # CeleriteKernel & subclasses catch some errors a little differently
        if isinstance(test_kernel, radvel.gp.CeleriteKernel):
            fakeparams3 = copy.deepcopy(hyperparams)
            fakeparams3.pop(hnames[0])
            fake_param = '9' + hnames[0][1:]
            fakeparams3[fake_param] = radvel.Parameter(value=1.0)
            try:
                kernel_call(fakeparams3)
                raise Exception('Test #3 failed for {}'.format(kernel))
            except IndexError:
                sys.stdout.write("passed #3\n")
            fakeparams4 = copy.deepcopy(hyperparams)
            fakeparams4.pop(hnames[0])
            fakeparams4['dummy'] = radvel.Parameter(value=1.0)
            try:
                kernel_call(fakeparams4)
                raise Exception('Test #4 failed for {}'.format(kernel))
            except ValueError:
                sys.stdout.write("passed #4\n")

        else:
            fakeparams3 = copy.deepcopy(hyperparams)
            fakeparams3.pop(hnames[0])
            fakeparams3['dummy'] = radvel.Parameter(value=1.0)
            try:
                kernel_call(fakeparams3)
                raise Exception('Test #3 failed for {}'.format(kernel))
            except KeyError:
                sys.stdout.write("passed #3\n")


def test_priors():
    """
    Test basic functionality of all Priors
    """

    params = radvel.Parameters(1)
    params['per1'] = radvel.Parameter(10.0)
    params['tc1'] = radvel.Parameter(0.0)
    params['secosw1'] = radvel.Parameter(0.0)
    params['sesinw1'] = radvel.Parameter(0.0)
    params['logk1'] = radvel.Parameter(1.5)

    testTex = 'Delta Function Prior on $\sqrt{e}\cos{\omega}_{b}$'

    def userdef_prior_func(inp_list):
        if inp_list == [0.]:
            return 0.
        else:
            return -np.inf

    prior_tests = {
        radvel.prior.EccentricityPrior(1):                  0.0,
        radvel.prior.PositiveKPrior(1):                     0.0,
        radvel.prior.Gaussian('per1', 10.0, 0.1):           0.0,
        radvel.prior.HardBounds('per1', 1.0, 9.0):          -np.inf,
        radvel.prior.Jeffreys('per1', 0.1, 100.0):          -np.log(params['per1'].value),
        radvel.prior.ModifiedJeffreys('per1', 0.1, 100.0):  -np.log(params['per1'].value + 0.1),
        radvel.prior.SecondaryEclipsePrior(1, 5.0, 1.0):    0.0,
        radvel.prior.NumericalPrior(
            ['sesinw1'], 
            np.random.randn(1,5000000)
        ):                                                  scipy.stats.norm(0, 1).pdf(0),
        radvel.prior.UserDefinedPrior(
            ['secosw1'], userdef_prior_func, testTex
        ):                                                  0.0

    }

    for prior, val in prior_tests.items():
        print(prior.__repr__())
        print(prior.__str__())
        tolerance = .01
        assert prior(params) == val or abs(prior(params) - val) < tolerance, \
            "Prior output does not match expectation"


def test_kepler():
    """
    Profile and test C-based Kepler solver
    """
    radvel.kepler.profile()


if __name__ == '__main__':
    # _standard_run('example_planets/epic203771098.py')
    test_k2131('example_planets/k2-131.py')<|MERGE_RESOLUTION|>--- conflicted
+++ resolved
@@ -79,13 +79,10 @@
 
     radvel.driver.fit(args)
 
-<<<<<<< HEAD
-=======
     args.type = ['gp']
     args.verbose = True
     radvel.driver.ic_compare(args)
 
->>>>>>> 1b2e7160
     args.type = ['rv']
     args.gp = True
     args.plotkw = {}
