import scipy.optimize
import numpy as np
import copy
import collections
import itertools
import radvel.likelihood

ALPHABET = ['a', 'b', 'c', 'd', 'e', 'f', 'g', 'h', 'i', 'j', 'k', 'l', \
    'm', 'n', 'o', 'p', 'q', 'r', 's', 't', 'u', 'v', 'w', 'x', 'y', 'z']

def maxlike_fitting(post, verbose=True, method='Powell'):
    """Maximum Likelihood Fitting

    Perform a maximum likelihood fit.

    Args:
        post (radvel.Posterior): Posterior object with initial guesses
        verbose (bool [optional]): Print messages and fitted values?
        method (string [optional]): Minimization method. See documentation for `scipy.optimize.minimize` for available
            options.

    Returns: 
        radvel.Posterior : Posterior object with parameters
        updated to their maximum likelihood values

    """

    if verbose:
        print("Initial loglikelihood = %f" % post.logprob())
        print("Performing maximum likelihood fit...")
    res = scipy.optimize.minimize(
        post.neglogprob_array, post.get_vary_params(), method=method,
        options=dict(xatol=1e-8, maxiter=200, maxfev=100000)
    )
    synthparams = post.params.basis.to_synth(post.params, noVary = True) # setting "noVary" assigns each new parameter a vary attribute
    post.params.update(synthparams)                                 # of '', for printing purposes

    if verbose:
        print("Final loglikelihood = %f" % post.logprob())
        print("Best-fit parameters:")
        print(post)
        
    return post
    



def model_comp(post, params=[], mc_list=[], verbose=False):
    """Model Comparison

    Vary the presence of additional parameters and check how the improve the model fit
    Save results as list of dictionaries of posterior statistics.

    Args:
        post (radvel.Posterior): posterior object for final best-fit solution 
            with all planets
        params (list of strings): (optional) type of comparison to make via bic/aic
        mc_list (list of OrderedDicts): (optional) list of dictionaries from different
            model comparisons. Each value in the dictionary is a tuple with a statistic
            as the first element and a description as the second element.
        verbose (bool): (optional) print out statistics
        
    Returns:
        list of OrderedDicts: 
            List of dictionaries with fit statistics. Each value in the 
            dictionary is a tuple with the statistic value as the first 
            element and a description of that statistic in the second element.
    """
<<<<<<< HEAD
        
=======
    iparams = copy.deepcopy(post.params)
    
    num_planets = post.likelihood.model.num_planets
>>>>>>> c1235ccc

    assert isinstance(post, radvel.likelihood.Likelihood), \
        "model_comp requires a radvel likelihood object as the first argument"
    assert isinstance(mc_list, list), \
        "mc_list must be either an empty list or a list of model comparison dictionaries"
    assert isinstance(params, list), \
        "The params argument must contain a list of parameters for model comparison." 
    
<<<<<<< HEAD
    VALID_MC_ARGS = ['e', 'nplanets', 'trend', 'jit', 'gp']
    for element in params: 
        assert element in VALID_MC_ARGS, \
            "The valid model comparison strings in the params argument are: " \
            + ", ".join(VALID_MC_ARGS) 

    params = list(set(params))

 
    # If there are no parameters to compare simply do a maximum likelihood fit
    #   to get BIC and AIC values among other diagnostics. 
    if not params:
        
        fitpost = maxlike_fitting(post, verbose=verbose)

        ndata = len(fitpost.likelihood.y)
        nfree = len(fitpost.get_vary_params())
        chi = np.sum((fitpost.likelihood.residuals()/fitpost.likelihood.errorbars())**2)
=======
    for n in range(num_planets+1):
        pdict = collections.OrderedDict()
        if verbose:
            print("Testing %d planet model.\n\n" % n)

        for par in post.params.keys():
            try:
                num = int(par[-1])
                if num > n:
                    if par.startswith('k') or par.startswith('logk'):
                        post.params[par].value = 0.0
                    post.params[par].vary = False
                else:
                    post.params[par].value = iparams[par].value
                    post.params[par].vary = iparams[par].vary
            except (ValueError, KeyError):
                pass

        for par in post.params:
            if par.startswith('jit'):
                post.params[par].vary = False
            
        post = maxlike_fitting(post, verbose=False)

        ndata = len(post.likelihood.y)
        nfree = len(post.get_vary_params())
        # chi = np.sum((post.likelihood.residuals()/post.likelihood.yerr)**2)
        chi = np.sum((post.likelihood.residuals()/post.likelihood.errorbars())**2)
>>>>>>> c1235ccc
        chi_red = chi / (ndata - nfree)

        if verbose:
            print(fitpost)
            print("N_free = %d" % nfree)
            print("RMS = %4.2f" % np.std(fitpost.likelihood.residuals()))
            print("logprob (jitter fixed) = %4.2f" % fitpost.logprob())
            print("chi (jitter fixed) = %4.2f" % chi)
            print("chi_red (jitter fixed) = %4.2f" % chi_red)
            print("BIC (jitter fixed) = %4.2f" % fitpost.bic())
            print("AIC (jitter fixed) = %4.2f" % fitpost.aic())
       
        comparison_parameters = ['Free Params', '$N_{\\rm free}$', '$N_{\\rm data}$',\
            'RMS', '$\\ln{\\mathcal{L}}$',\
            'BIC', 'AICc']
        pdict=collections.OrderedDict.fromkeys(comparison_parameters) 
        pdict['$N_{\\rm data}$'] = (ndata, 'number of measurements')
        pdict['$N_{\\rm free}$'] = (nfree, 'number of free parameters')
        pdict['RMS'] = (
            np.round(np.std(fitpost.likelihood.residuals()), 2), 
            'RMS of residuals in m s$^{-1}$'
        )
        #pdict['$\\chi^{2}$'] = (np.round(chi,2), "jitter fixed")
        #pdict['$\\chi^{2}_{\\nu}$'] = (
        #    np.round(chi_red,2), "jitter fixed"
        #)
        pdict['$\\ln{\\mathcal{L}}$'] = (
            np.round(fitpost.logprob(),2), "natural log of the likelihood"
        )
        pdict['BIC'] = (
            np.round(fitpost.bic(),2), 
            'Bayesian information criterion'
        )
        pdict['AICc'] = (
            np.round(fitpost.aic(),2), 
            'Aikaike information (small sample corrected) criterion'
        )
        num_planets = fitpost.likelihood.model.num_planets
        freepar = []
        thisbasis = fitpost.params.basis.name
        eparams = fitpost.params.basis.get_eparams()
        circparams = fitpost.params.basis.get_circparams()
        eparam = eparams[0]
        leparam = len(eparam)
        circparam = circparams[-1]
        lcparam = len(circparam)
        planet_letters = fitpost.likelihood.params.planet_letters
        if planet_letters is None:
            planet_letters = [ALPHABET[i] for i in range(num_planets+1)] 
        jitterchecked = False
        for pari in fitpost.params:
            if (len(pari) >= lcparam) and (pari[0:lcparam] == circparam) and (fitpost.params[pari].vary == True): 
                freepar.append('$K_{'+planet_letters[int(pari[lcparam+0:])]+'}$')
            if (len(pari) >= leparam) and (pari[0:leparam] == eparam) and (fitpost.params[pari].vary == True):
                freepar.append('$e_{'+planet_letters[int(pari[leparam+0:])]+'}$')
            if (pari == 'dvdt') and (fitpost.params[pari].vary == True):
                freepar.append(r'$\dot{\gamma}$')
            if (pari == 'curv') and (fitpost.params[pari].vary == True):
                freepar.append('$\ddot{\gamma}$')
            if (len(pari) >= 3) and (pari[0:3] == 'jit') and (fitpost.params[pari].vary == True) \
                    and (jitterchecked == False):
                partex = '\{$\sigma$\}'
                freepar.append(partex)
                jitterchecked = True
            if (len(pari) >= 6) and (pari[0:6] == 'gp_amp') and (fitpost.params[pari].vary == True):
                freepar.append('GP')

        pdict['Free Params'] = (freepar, "The free parameters in this model")
        mc_list.append(pdict)
        return mc_list


    # Otherwise parse the different parameter comparison options and perform a maximum 
    #   likelihood model comparison for each case
    
    elif 'gp' in params: 
        newparams = copy.copy(params) 
        newparams.remove('gp')
        if isinstance(post, radvel.likelihood.GPLikelihood):
            print("Warning: BIC/AIC comparisons with and without GP are only implemented for "\
                + "kernels where the amplitude of the GP is described by the 'gp_amp' "\
                + "hyper parameter")
            gpparamlist = post.hnames
            ipost = copy.deepcopy(post)
            allfixed = False
            for gpparam in gpparamlist:
                if len(gpparam) >= 6 and post.params[gpparam][0:6] == 'gp_amp':
                    ipost.params[gpparam].value = 0.
                if post.params[gpparam].vary == True:
                    allfixed = False
                    ipost.params[par].vary = False
            if not allfixed:
                mc_list = model_comp(ipost, newparams, mc_list=mc_list)
            mc_list = model_comp(post, newparams, mc_list=mc_list)
            return mc_list
        else:
            if verbose:
                print("Warning: You requested a GP BIC/AIC comparison")
                print("   However, your model does not include GPs")
            mc_list = model_comp(post, newparams, mc_list=mc_list)
            return mc_list
         

    elif 'jit' in params:
        ipost = copy.deepcopy(post)
        cpost = copy.deepcopy(ipost)
        newparams = copy.copy(params) 
        newparams.remove('jit')
        anyjitteron = False
        for parami in ipost.params:
            if len(parami) >= 3 and parami[:3] == 'jit' and ipost.params[parami].vary == True:
                cpost.params[parami].value = 0.
                cpost.params[parami].vary = False
                anyjitteron = True
        if anyjitteron:
            mc_list = model_comp(cpost, newparams, mc_list=mc_list)
        else:
            if verbose:
                print("Warning: You requested a jitter BIC/AIC comparison")
                print("   However, your model has a fixed jitter")
        mc_list = model_comp(ipost, newparams, mc_list=mc_list)
        return mc_list


    elif 'trend' in params:
        ipost = copy.deepcopy(post)
        newparams = copy.copy(params) 
        newparams.remove('trend')
        trendparamlist = ['curv', 'dvdt']
        anytrendparam = False
        for cparam in trendparamlist:
            if ipost.params[cparam].vary == True:
                ipost.params[cparam].value = 0.
                cpost = copy.deepcopy(ipost)
                mc_list = model_comp(cpost, newparams, mc_list=mc_list)
                ipost.params[cparam].vary = False
                anytrendparam = True
        if not anytrendparam:
            if verbose:
                print("Warning: You requested a trend BIC/AIC comparison")
                print("   However, your model has a fixed dv/dt and curv")
        mc_list = model_comp(ipost, newparams, mc_list=mc_list)
        return mc_list


    elif 'e' in params:
        eparams = post.params.basis.get_eparams()
        lepar0 = len(eparams[0])
        lepar1 = len(eparams[1])

        ipost = copy.deepcopy(post)
        newparams = copy.copy(params) 
        newparams.remove('e')
        num_planets = post.likelihood.model.num_planets
        pllist = [pl+1 for pl in range(num_planets)]
        plgroups = ()
        for p in [pl+1 for pl in range(num_planets)]:
            plgroups = itertools.chain(plgroups, itertools.combinations(pllist, p)) 
        plparams = []
        for plgroup in plgroups:
            suffixes = [str(pl) for pl in plgroup]
            plparams.append([ [pari+''+sufi for pari in eparams] for sufi in suffixes ])
        anyefree = False
        for plparamset in plparams:
            if all( [any([post.params[pari].vary for pari in pparam]) for pparam in plparamset] ):
                cpost = copy.deepcopy(post)
                for pparam in plparamset:
                    for pari in pparam:
                        cpost.params[pari].value = 0.
                        cpost.params[pari].vary = False
                mc_list = model_comp(cpost, newparams, mc_list=mc_list)
                anyefree = True
        if not anyefree:
            if verbose:
                print("Warning: You requested an eccentricity BIC/AIC comparison")
                print("   However, your model has fixed e for all planets")
        mc_list = model_comp(ipost, newparams, mc_list=mc_list)
        return mc_list


    elif 'nplanets' in params:
        eparams = post.params.basis.get_eparams()
        circparams = post.params.basis.get_circparams()
        allparams = eparams+circparams  

        ipost = copy.deepcopy(post)
        newparams = copy.copy(params) 
        newparams.remove('nplanets')
        num_planets = post.likelihood.model.num_planets
        pllist = [pl+1 for pl in range(num_planets)]
        plgroups = ()
        for p in [pl+1 for pl in range(num_planets)]:
            plgroups = itertools.chain(plgroups, itertools.combinations(pllist, p)) 
        plparams = []
        for plgroup in plgroups:
            suffixes = [str(pl) for pl in plgroup]
            plparams.append([ [pari+''+sufi for pari in allparams] for sufi in suffixes ])
        for plparamset in plparams:
            if all( [any([post.params[pari].vary for pari in pparam]) for pparam in plparamset] ):
                cpost = copy.deepcopy(post)
                for pparam in plparamset:
                    for pari in pparam:
                        if pari[0] == 'k':
                            cpost.params[pari].value = 0.
                        if len(pari) >= 4 and pari[0:4] == 'logk':
                            cpost.params[pari].value = -np.inf
                        cpost.params[pari].vary = False
                mc_list = model_comp(cpost, newparams, mc_list=mc_list)
        mc_list = model_comp(ipost, newparams, mc_list=mc_list)
        return mc_list


    else:
        errorstring = 'The given params argument was:\n' + ' '.join(params)
        errorstring += '\n'
        errorstring += 'The only valid comparison parameters are:\n'\
            +' '.join(VALID_MC_ARGS)
        raise NotImplementedError(errorstring)




<|MERGE_RESOLUTION|>--- conflicted
+++ resolved
@@ -66,13 +66,6 @@
             dictionary is a tuple with the statistic value as the first 
             element and a description of that statistic in the second element.
     """
-<<<<<<< HEAD
-        
-=======
-    iparams = copy.deepcopy(post.params)
-    
-    num_planets = post.likelihood.model.num_planets
->>>>>>> c1235ccc
 
     assert isinstance(post, radvel.likelihood.Likelihood), \
         "model_comp requires a radvel likelihood object as the first argument"
@@ -81,7 +74,7 @@
     assert isinstance(params, list), \
         "The params argument must contain a list of parameters for model comparison." 
     
-<<<<<<< HEAD
+
     VALID_MC_ARGS = ['e', 'nplanets', 'trend', 'jit', 'gp']
     for element in params: 
         assert element in VALID_MC_ARGS, \
@@ -100,36 +93,7 @@
         ndata = len(fitpost.likelihood.y)
         nfree = len(fitpost.get_vary_params())
         chi = np.sum((fitpost.likelihood.residuals()/fitpost.likelihood.errorbars())**2)
-=======
-    for n in range(num_planets+1):
-        pdict = collections.OrderedDict()
-        if verbose:
-            print("Testing %d planet model.\n\n" % n)
-
-        for par in post.params.keys():
-            try:
-                num = int(par[-1])
-                if num > n:
-                    if par.startswith('k') or par.startswith('logk'):
-                        post.params[par].value = 0.0
-                    post.params[par].vary = False
-                else:
-                    post.params[par].value = iparams[par].value
-                    post.params[par].vary = iparams[par].vary
-            except (ValueError, KeyError):
-                pass
-
-        for par in post.params:
-            if par.startswith('jit'):
-                post.params[par].vary = False
-            
-        post = maxlike_fitting(post, verbose=False)
-
-        ndata = len(post.likelihood.y)
-        nfree = len(post.get_vary_params())
-        # chi = np.sum((post.likelihood.residuals()/post.likelihood.yerr)**2)
-        chi = np.sum((post.likelihood.residuals()/post.likelihood.errorbars())**2)
->>>>>>> c1235ccc
+
         chi_red = chi / (ndata - nfree)
 
         if verbose:
