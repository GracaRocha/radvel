--- conflicted
+++ resolved
@@ -64,15 +64,9 @@
                     err = self.uparams[key].value
                 else:
                     err = 0
-                    
-<<<<<<< HEAD
-                if (key.startswith('tc') or key.startswith('tp')) and self.params[key].value > 1e6:
-                    par = self.params[key].value - 2450000
-=======
                 if (key.startswith('tc') or key.startswith('tp')) and \
                         self.params[key] > 1e6:
-                    par = self.params[key] - 2450000
->>>>>>> e25bee1c
+                    par = self.params[key].value - 2450000
                 else:
                     par = self.params[key].value
                     
@@ -87,40 +81,22 @@
             # flip sign for negative jitter
             if key.startswith('jit') and params_array[i].value < 0:
                 params_array[i].value = -params_array[i].value
-                    
-<<<<<<< HEAD
             self.params[key].value = params_array[i].value
             i+=1
-=======
-            self.params[key] = params_array[i]
-            i += 1
->>>>>>> e25bee1c
-
         assert i == len(params_array), \
             "Length of array must match number of varied parameters"
 
     def get_vary_params(self):
         params_array = []
         for key in self.list_vary_params():
-<<<<<<< HEAD
             if key != 'meta' and self.params[key].vary == True:
-                params_array += [ self.params[key] ]
-=======
-            if key != 'meta' and self.vary[key]:
-                params_array += [self.params[key]]
->>>>>>> e25bee1c
-                
+                params_array += [self.params[key]]     
         params_array = np.array(params_array)
         return params_array
 
     def list_vary_params(self):
-<<<<<<< HEAD
         return [key for key in self.params.keys() if key != 'meta'
                     and self.params[key].vary == True]
-=======
-        return [key for key in self.params.keys() if key != 'meta' and key in
-                self.vary.keys() and self.vary[key] ]
->>>>>>> e25bee1c
 
     def residuals(self):
         return self.y - self.model(self.x) 
@@ -270,12 +246,7 @@
 
         Data minus model
         """
-<<<<<<< HEAD
-
         res = self.y - self.params[self.gamma_param].value - self.model(self.x)
-=======
-        res = self.y - self.params[self.gamma_param] - self.model(self.x)
->>>>>>> e25bee1c
         
         if len(self.decorr_params) > 0:
             for parname in self.decorr_params:
