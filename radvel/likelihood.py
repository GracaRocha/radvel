--- conflicted
+++ resolved
@@ -388,16 +388,9 @@
 
             return like
 
-<<<<<<< HEAD
-        except: # np.linalg.linalg.LinAlgError:
-            print("Warning: nan or non-positive definite kernel detected.")
-            return -np.inf 
-
-=======
         except (np.linalg.linalg.LinAlgError, ValueError):
             warnings.warn("Non-positive definite kernel detected.", RuntimeWarning)
             return -np.inf
->>>>>>> 06712392
 
     def predict(self, xpred):
         """ Realize the GP using the current values of the hyperparameters at values x=xpred.
@@ -509,17 +502,9 @@
         
             return lnlike
 
-<<<<<<< HEAD
-        else:
-           print("WARNING: CeleriteKernel has encountered a non-positive-definite"
-                +" kernel. Ensure that ac>=bd for all complex kernel terms.")
-
-           return -np.inf
-=======
         except celerite.solver.LinAlgError:
             warnings.warn("Non-positive definite kernel detected.", RuntimeWarning)
             return -np.inf
->>>>>>> 06712392
 
     def predict(self,xpred):
         """ Realize the GP using the current values of the hyperparameters at values x=xpred.
