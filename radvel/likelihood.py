import numpy as np
import radvel.model
from radvel import gp
from scipy.linalg import cho_factor, cho_solve
from scipy import matrix
import celerite


class Likelihood(object):
    """
    Generic Likelihood
    """
    def __init__(self, model, x, y, yerr, extra_params=[], decorr_params=[],
                 decorr_vectors=[]):
        self.model = model
        self.params = model.params
        self.x = np.array(x)  # Variables must be arrays.
        self.y = np.array(y)  # Pandas data structures lead to problems.
        self.yerr = np.array(yerr)
        self.dvec = [np.array(d) for d in decorr_vectors]
        for key in extra_params:
            self.params[key] = radvel.model.Parameter(value=np.nan)
        for key in decorr_params:
            self.params[key] = radvel.model.Parameter(value=0.0)
        self.uparams = None

    def __repr__(self):
        s = ""
        if self.uparams is None:
            s += "{:<20s}{:>15s}{:>10s}\n".format(
                'parameter', 'value', 'vary'
                )
            keys = self.params.keys()
            for key in keys:
                vstr = str(self.params[key].vary)    
                if (key.startswith('tc') or key.startswith('tp')) and self.params[key].value > 1e6:
                    par = self.params[key].value - 2450000
                else:
                    par = self.params[key].value

                s += "{:20s}{:15g} {:>10s}\n".format(
                    key, par, vstr
                     )
        else:
            s = ""
            s += "{:<20s}{:>15s}{:>10s}{:>10s}\n".format(
                'parameter', 'value', '+/-', 'vary'
                )
            keys = self.params.keys()
            for key in keys:
                vstr = str(self.params[key].vary)
                if key in self.uparams.keys():
                    err = self.uparams[key]
                else:
                    err = 0
                if (key.startswith('tc') or key.startswith('tp')) and \
                        self.params[key].value > 1e6:
                    par = self.params[key].value - 2450000
                else:
                    par = self.params[key].value
                    
                s += "{:20s}{:15g}{:10g}{:>10s}\n".format(
                    key, par, err, vstr
                     )
        return s

    def set_vary_params(self, param_values_array):
        i = 0
        for key in self.list_vary_params():
            # flip sign for negative jitter
            if key.startswith('jit') and param_values_array[i] < 0:
                param_values_array[i] = -param_values_array[i]
            self.params[key].value = param_values_array[i]
            i += 1
        assert i == len(param_values_array), \
            "Length of array must match number of varied parameters"

    def get_vary_params(self):
        params_array = []
        for key in self.list_vary_params():
            if self.params[key].vary:
                params_array += [self.params[key].value]     
        params_array = np.array(params_array)
        return params_array

    def list_vary_params(self):
        return [key for key in self.params.keys() if self.params[key].vary]

    def residuals(self):
        return self.y - self.model(self.x)

    def neglogprob(self):
        return -1.0 * self.logprob()

    def neglogprob_array(self, params_array):
        return -self.logprob_array(params_array)

    def logprob_array(self, params_array):
        self.set_vary_params(params_array)
        _logprob = self.logprob()
        return _logprob


class CompositeLikelihood(Likelihood):
    """Composite Likelihood

    A thin wrapper to combine multiple `Likelihood`
    objects. One `Likelihood` applies to a dataset from
    a particular instrument.

    Args:
        like_list (list): list of `radvel.likelihood.RVLikelihood` objects
    """
    def __init__(self, like_list):
        self.nlike = len(like_list)

        like0 = like_list[0]
        params = like0.params
        self.model = like0.model
        self.x = like0.x
        self.y = like0.y - params[like0.gamma_param].value
        self.yerr = like0.yerr
        self.telvec = like0.telvec
        self.extra_params = like0.extra_params
        self.suffixes = like0.suffix
        self.uparams = like0.uparams
        
        for i in range(1, self.nlike):
            like = like_list[i]
            
            self.x = np.append(self.x, like.x)
            self.y = np.append(self.y, like.y - like.params[like.gamma_param].value)
            self.yerr = np.append(self.yerr, like.yerr)
            self.telvec = np.append(self.telvec, like.telvec)
            self.extra_params = np.append(self.extra_params, like.extra_params)
            self.suffixes = np.append(self.suffixes, like.suffix)
            try:
                self.uparams = self.uparams.update(like.uparams)
            except AttributeError:
                self.uparams = None
            
            assert like.model is like0.model, \
                "Likelihoods must use the same model"

            for k in like.params:
                if k in params:
                    assert like.params[k]._equals(params[k]), "Name={} {} != {}".format(k, like.params[k], params[k])
                else:
                    params[k] = like.params[k]

        self.extra_params = list(set(self.extra_params))
        self.params = params
        self.like_list = like_list
        
    def logprob(self):
        """
        See `radvel.likelihood.RVLikelihood.logprob`
        """
        _logprob = 0
        for like in self.like_list:
            _logprob += like.logprob()
        return _logprob

    def residuals(self):
        """
        See `radvel.likelihood.RVLikelihood.residuals`
        """

        res = self.like_list[0].residuals()
        for like in self.like_list[1:]:
            res = np.append(res, like.residuals())

        return res
        
    def errorbars(self):
        """
        See `radvel.likelihood.RVLikelihood.errorbars`
        """
        err = self.like_list[0].errorbars()
        for like in self.like_list[1:]:
            err = np.append(err, like.errorbars())

        return err

class RVLikelihood(Likelihood):
    """RV Likelihood

    The Likelihood object for a radial velocity dataset

    Args:
        model (radvel.model.RVModel): RV model object
        t (array): time array
        vel (array): array of velocities
        errvel (array): array of velocity uncertainties
        suffix (string): suffix to identify this Likelihood object
           useful when constructing a `CompositeLikelihood` object.

    """
    def __init__(self, model, t, vel, errvel, suffix='', decorr_vars=[],
                 decorr_vectors=[], **kwargs):
        self.gamma_param = 'gamma'+suffix
        self.jit_param = 'jit'+suffix
        self.extra_params = [self.gamma_param, self.jit_param]

        if suffix.startswith('_'):
            self.suffix = suffix[1:]
        else:
            self.suffix = suffix

        self.telvec = np.array([self.suffix]*len(t))
        
        self.decorr_params = []
        self.decorr_vectors = decorr_vectors
        if len(decorr_vars) > 0:
            self.decorr_params += ['c1_'+d+suffix for d in decorr_vars]

        super(RVLikelihood, self).__init__(
            model, t, vel, errvel, extra_params=self.extra_params,
            decorr_params=self.decorr_params, decorr_vectors=self.decorr_vectors
            )

    def residuals(self):
        """Residuals

        Data minus model
        """
        res = self.y - self.params[self.gamma_param].value - self.model(self.x)
        
        if len(self.decorr_params) > 0:
            for parname in self.decorr_params:
                var = parname.split('_')[1]
                pars = []
                for par in self.decorr_params:
                    if var in par:
                        pars.append(self.params[par].value)
                pars.append(0.0)
                if np.isfinite(self.decorr_vectors[var]).all():
                    vec = self.decorr_vectors[var] - np.mean(self.decorr_vectors[var])
                    p = np.poly1d(pars)
                    res -= p(vec)
        return res

    def errorbars(self):
        """
        Return uncertainties with jitter added
        in quadrature.

        Returns:
            array: uncertainties
        
        """
        return np.sqrt(self.yerr**2 + self.params[self.jit_param].value**2)

    def logprob(self):
        """
        Return log-likelihood given the data and model.
        Priors are not applied here.

        Returns:
            float: Natural log of likelihood
        """
        
        sigma_jit = self.params[self.jit_param].value
        residuals = self.residuals()
        loglike = loglike_jitter(residuals, self.yerr, sigma_jit)
        
        return loglike


class GPLikelihood(RVLikelihood):
    """GP Likelihood

    The Likelihood object for a radial velocity dataset modeled with a GP

    Args:
        model (radvel.model.GPModel): GP model object
        t (array): time array
        vel (array): array of velocities
        errvel (array): array of velocity uncertainties
        hnames (list of string): keys corresponding to radvel.Parameter 
           objects in model.params that are GP hyperparameters
        suffix (string): suffix to identify this Likelihood object;
           useful when constructing a `CompositeLikelihood` object
    """
    def __init__(self, model, t, vel, errvel, 
                 hnames=['gp_per', 'gp_perlength', 'gp_explength', 'gp_amp'],
                 suffix='', kernel_name="QuasiPer", **kwargs):

        self.suffix = suffix
        super(GPLikelihood, self).__init__(
              model, t, vel, errvel, suffix=self.suffix, 
              decorr_vars=[], decorr_vectors={}
            )
        assert kernel_name in gp.KERNELS.keys(), \
            'GP Kernel not recognized: ' + kernel_name + '\n' + \
            'Available kernels: ' + str(gp.KERNELS.keys())

        self.hnames = hnames  # list of string names of hyperparameters
        self.hyperparams = {k: self.params[k] for k in self.hnames}

        self.kernel_call = getattr(gp, kernel_name + "Kernel") 
        self.kernel = self.kernel_call(self.hyperparams)

        self.kernel.compute_distances(self.x, self.x)

    def update_kernel_params(self):
        """ Update the Kernel object with new values of the hyperparameters 
        """
        for key in self.list_vary_params():
<<<<<<< HEAD
            if key in self.hnames:
                self.kernel.hparams[key].value = self.params[key].value
=======
            if key in self.hnames: 
                hparams_key = key.split('_')
                hparams_key = hparams_key[0] + '_' + hparams_key[1]
                self.kernel.hparams[hparams_key].value = self.params[key].value
>>>>>>> e0a76c87

    def _resids(self):
        """Residuals for internal GP calculations

        Data minus orbit model. For internal use in GP calculations ONLY.
        """
        res = self.y - self.params[self.gamma_param].value - self.model(self.x)
        return res

    def residuals(self):
        """Residuals

        Data minus (orbit model + predicted mean of GP noise model). For making GP plots.
        """
        mu_pred, _ = self.predict(self.x)
        res = self.y - self.params[self.gamma_param].value - self.model(self.x) - mu_pred
        return res

    def logprob(self):
        """
        Return GP log-likelihood given the data and model.

        log-likelihood is computed using Cholesky decomposition as:

        .. math::

           lnL = -0.5r^TK^{-1}r - 0.5ln[det(K)] 
           
        where r = vector of residuals (GPLikelihood._resids), 
        K = covariance matrix, and N = number of datapoints. 

        Priors are not applied here. 
        Constant has been omitted.

        Returns:
            float: Natural log of likelihood

        """
        # update the Kernel object hyperparameter values
        self.update_kernel_params()

        r = self._resids()      

        self.kernel.compute_covmatrix(self.errorbars())

        K = self.kernel.covmatrix

        # solve alpha = inverse(K)*r
        try:
            alpha = cho_solve(cho_factor(K),r)

            # compute determinant of K
            (s,d) = np.linalg.slogdet(K)

            # calculate likelihood
            like = -.5 * (np.dot(r, alpha) + d)

            return like

        except np.linalg.linalg.LinAlgError:
            print("Warning: non-positive definite kernel detected.")
            return -np.inf 


    def predict(self, xpred):
        """ Realize the GP using the current values of the hyperparameters at values x=xpred.
            Used for making GP plots.

            Args:
                xpred (np.array): numpy array of x values for realizing the GP
            Returns:
                tuple: tuple containing:
                    np.array: the numpy array of predictive means \n
                    np.array: the numpy array of predictive standard deviations
        """

        self.update_kernel_params()

        r = matrix(self._resids()).T

        self.kernel.compute_distances(self.x, self.x)
        K = self.kernel.compute_covmatrix(self.errorbars())

        self.kernel.compute_distances(xpred, self.x)
        Ks = self.kernel.compute_covmatrix(0.)

        L = cho_factor(K)
        alpha = cho_solve(L, r)
        mu = np.array(Ks*alpha).flatten()

        self.kernel.compute_distances(xpred, xpred)
        Kss = self.kernel.compute_covmatrix(0.)
        B = cho_solve(L, Ks.T) 
        var = np.array(np.diag(Kss - Ks * matrix(B))).flatten()
        stdev = np.sqrt(var)

        # set the default distances back to their regular values
        self.kernel.compute_distances(self.x, self.x)

        return mu, stdev
        

class CeleriteLikelihood(GPLikelihood):
    """Celerite GP Likelihood

    The Likelihood object for a radial velocity dataset modeled with a GP
    whose kernel is a sum of celerite terms. 
    See celerite.readthedocs.io and Foreman-Mackey et al. 2017. AJ, 154, 220
    for more details.

    See `radvel/example_planets/k2-131_celerite.py` for an example of a setup
    file that uses this Likelihood object.

    Args:
        model (radvel.model.RVModel): RVModel object
        t (array): time array
        vel (array): array of velocities
        errvel (array): array of velocity uncertainties
        hnames (list of string): keys corresponding to radvel.Parameter 
           objects in model.params that are GP hyperparameters
        suffix (string): suffix to identify this Likelihood object;
           useful when constructing a `CompositeLikelihood` object
    """

    def __init__(self, model, t, vel, errvel, hnames, suffix='', **kwargs):
        super(CeleriteLikelihood, self).__init__(
            model, t, vel, errvel, hnames,
            suffix=suffix, kernel_name='Celerite'
        )

        # sort inputs in time order. required for celerite.
        order = np.argsort(self.x)
        self.x = self.x[order]
        self.y = self.y[order]
        self.yerr = self.yerr[order]

    def update_kernel_params(self):
        """ Update the Kernel object with new values of the hyperparameters 
        """
        for key in self.list_vary_params():
            if key in self.hnames:  
                index = int(key[0][-1]) - 1 # grab index from hyperparameter string name
                if 'logA' in key:
                    self.kernel.hparams[index,0] = self.params[key].value
                if 'logB' in key:
                    self.kernel.hparams[index,1] = self.params[key].value
                if 'logC' in key:
                    self.kernel.hparams[index,2] = self.params[key].value
                if 'logD' in key:
                    self.kernel.hparams[index,3] = self.params[key].value

    def logprob(self):

        self.update_kernel_params()

        can_proceed = True
        for i in np.arange(self.kernel.num_terms):
            if np.exp(self.kernel.hparams[i,0]+self.kernel.hparams[i,2]) >= \
               np.exp(self.kernel.hparams[i,1]+self.kernel.hparams[i,3]):
                pass
            else:
                can_proceed = False

        if can_proceed:
            r = self._resids() 

            solver = self.kernel.compute_covmatrix(self.errorbars())

            # calculate log likelihood
            lnlike =  -0.5 * (solver.dot_solve(self._resids()) + solver.log_determinant())
        
            return lnlike

        else:
           print("WARNING: CeleriteKernel has encountered a non-positive-definite"
                +" kernel. Ensure that ac>=bd for all complex kernel terms.")
           return -np.inf

    def predict(self,xpred):
        """ Realize the GP using the current values of the hyperparameters at values x=xpred.
            Used for making GP plots. Wrapper around `celerite.GP.predict()`.

            Args:
                xpred (np.array): numpy array of x values for realizing the GP
            Returns:
                tuple: tuple containing:
                    np.array: numpy array of predictive means \n
                    np.array: numpy array of predictive standard deviations
        """

        self.update_kernel_params()

        # build celerite kernel with current values of hparams
        kernel = celerite.terms.JitterTerm(
                log_sigma = np.log(self.params[self.jit_param].value)
                )
        for i in np.arange(self.kernel.num_terms):
            kernel = kernel + celerite.terms.ComplexTerm(
                log_a = self.kernel.hparams[i,0],
                log_b = self.kernel.hparams[i,1],
                log_c = self.kernel.hparams[i,2],
                log_d = self.kernel.hparams[i,3]
                )
        gp = celerite.GP(kernel)
        gp.compute(self.x, self.yerr)
        mu, var = gp.predict(self.y-self.params[self.gamma_param].value, xpred, return_var=True)

        stdev = np.sqrt(var)

        return mu, stdev


def loglike_jitter(residuals, sigma, sigma_jit):
    """
    Log-likelihood incorporating jitter

    See equation (1) in Howard et al. 2014. Returns loglikelihood, where 
    sigma**2 is replaced by sigma**2 + sigma_jit**2. It penalizes
    excessively large values of jitter
    
    Args:
        residuals (array): array of residuals
        sigma (array): array of measurement errors
        sigma_jit (float): jitter

    Returns:
        float: log-likelihood
    """
    sum_sig_quad = sigma**2 + sigma_jit**2
    penalty = np.sum( np.log( np.sqrt( 2 * np.pi * sum_sig_quad ) ) )
    chi2 = np.sum(residuals**2 / sum_sig_quad)
    loglike = -0.5 * chi2 - penalty
    
    return loglike<|MERGE_RESOLUTION|>--- conflicted
+++ resolved
@@ -307,15 +307,10 @@
         """ Update the Kernel object with new values of the hyperparameters 
         """
         for key in self.list_vary_params():
-<<<<<<< HEAD
-            if key in self.hnames:
-                self.kernel.hparams[key].value = self.params[key].value
-=======
             if key in self.hnames: 
                 hparams_key = key.split('_')
                 hparams_key = hparams_key[0] + '_' + hparams_key[1]
                 self.kernel.hparams[hparams_key].value = self.params[key].value
->>>>>>> e0a76c87
 
     def _resids(self):
         """Residuals for internal GP calculations
