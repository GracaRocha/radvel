# Example Gaussian Process fit configuration file

import numpy as np
import pandas as pd
import os
import radvel

<<<<<<< HEAD
# data from Lopez-Moralez+ 2016
instnames = ['harps'] # for now, we'll just use data from one telescope
=======
starname = 'Kepler21'
stellar = dict(mstar=1.34, mstar_err=0.06)

# Data from Lopez-Moralez+ 2016
instnames = ['hires', 'harps'] 
>>>>>>> aef45466
data = pd.read_csv(os.path.join(radvel.DATADIR,'kepler21b.txt'), sep=' ')
t = np.array(data['time']) # BJD - 2400000
vel = np.array(data['mnvel'])
errvel = np.array(data['errvel'])
telgrps = data.groupby('tel').groups

t[telgrps['hires']] += 40000. # put HIRES dates in BJD - 2400000 form

time_base = np.mean([np.min(t), np.max(t)])  

nplanets = 1
fitting_basis = 'per tc se w k'

# Relevant numbers from Lopez-Morales+ 2017
Ptrans = 2.7858212 # period in days
Ptrans_err = 0.0000032 
Tc = 2455093.83716 - 2400000. # time of inferior conjunction
Tc_err = 0.00085
Tev = 24.0 # spot evolution time, in days
Tev_err = 0.1
Prot = 12.62 # stellar rotation period, in days
Prot_err = 0.03
sigma_rv = np.std(vel[telgrps['harps']])

# Initialize Parameters object.
params = radvel.Parameters(nplanets,basis=fitting_basis)

# Set initial parameter value guesses.
params['per1'] = radvel.Parameter(value=Ptrans)
params['tc1'] = radvel.Parameter(value=2456798.7188 - 2400000)
params['se1'] = radvel.Parameter(value=np.sqrt(0.02))
params['w1'] = radvel.Parameter(value=-15)
params['k1'] = radvel.Parameter(value=2.0)
params['dvdt'] = radvel.Parameter(value=0.)
params['curv'] = radvel.Parameter(value=0.)

# Define vary attributes
params['dvdt'].vary = False
params['curv'].vary = False

for tel in instnames:
    indices = telgrps[tel]
    params['gamma_'+tel] = radvel.Parameter(value=np.mean(vel[indices]))

params['jit_harps'] = radvel.Parameter(value=1.0) 
params['jit_hires'] = radvel.Parameter(value=5.0)

# Priors from Lopez-Morales+ Table 3
priors = [
    radvel.prior.Gaussian('per1', Ptrans, Ptrans_err),
    radvel.prior.Gaussian('tc1', Tc, Tc_err),
    radvel.prior.ModifiedJeffreys('k1', sigma_rv, 2*sigma_rv),
    radvel.prior.EccentricityPrior( nplanets ),
    radvel.prior.ModifiedJeffreys('gp_amp', sigma_rv, 2*sigma_rv),
    radvel.prior.Gaussian('gp_explength', Tev, Tev_err),
    radvel.prior.Gaussian('gp_per', Prot, Prot_err),
    radvel.prior.Gaussian('gp_perlength', 0.5, 0.05),
    radvel.prior.Jeffreys('jit_hires', 0.01, 10.),
    radvel.prior.Gaussian('jit_harps', 0.9, 0.1)
]
# (Table 3 of Lopez-Morales+ says they use a Jeffrey's prior 
#  for jit_harps, but in the text they say they use a Gaussian.)

# Define GP hyperparameters. 
params['gp_amp'] = radvel.Parameter(value=9.0, isGP=True, telsshared=instnames) 
params['gp_explength'] = radvel.Parameter(value=Tev, isGP=True, telsshared=instnames) 
params['gp_per'] = radvel.Parameter(value=Prot, isGP=True, telsshared=instnames) 
params['gp_perlength'] = radvel.Parameter(value=0.5, isGP=True, telsshared=instnames) 
# TIPS: - Set "isGP" attribute for GP hyperparameters. 
#         - "telsshared" should be a list of keys for 
#           telescopes that share this hyperparameter.<|MERGE_RESOLUTION|>--- conflicted
+++ resolved
@@ -5,16 +5,11 @@
 import os
 import radvel
 
-<<<<<<< HEAD
-# data from Lopez-Moralez+ 2016
-instnames = ['harps'] # for now, we'll just use data from one telescope
-=======
 starname = 'Kepler21'
 stellar = dict(mstar=1.34, mstar_err=0.06)
 
 # Data from Lopez-Moralez+ 2016
 instnames = ['hires', 'harps'] 
->>>>>>> aef45466
 data = pd.read_csv(os.path.join(radvel.DATADIR,'kepler21b.txt'), sep=' ')
 t = np.array(data['time']) # BJD - 2400000
 vel = np.array(data['mnvel'])
